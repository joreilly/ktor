--- conflicted
+++ resolved
@@ -30,12 +30,7 @@
 internal class NettyResponsePipeline constructor(
     private val context: ChannelHandlerContext,
     override val coroutineContext: CoroutineContext,
-<<<<<<< HEAD
-    private val responseQueue: Queue<NettyApplicationCall>,
-    private val isReadComplete: AtomicBoolean
-=======
     private val responseQueue: Queue<NettyApplicationCall>
->>>>>>> bb230146
 ) : CoroutineScope {
     private val needsFlush: AtomicBoolean = AtomicBoolean(false)
 
@@ -167,12 +162,8 @@
 
     private fun scheduleFlush(isFullResponse: Boolean) {
         context.executor().execute {
-<<<<<<< HEAD
-            if (responseQueue.isEmpty() && (needsFlush.get() || !isFullResponse)) {
-=======
             if (responseQueue.isEmpty() && needsFlush.get() && isReadComplete.get()) {
                 needsFlush.set(false)
->>>>>>> bb230146
                 context.flush()
                 needsFlush.set(false)
                 scheduleFlushes.incrementAndGet()
@@ -190,11 +181,6 @@
         } else {
             if (isReadComplete.get()) {
                 needsFlush.set(false)
-<<<<<<< HEAD
-                flushes.incrementAndGet()
-                processCallFlushes.incrementAndGet()
-=======
->>>>>>> bb230146
                 context.writeAndFlush(responseMessage)
             } else {
                 needsFlush.set(true)
